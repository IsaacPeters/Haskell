--- conflicted
+++ resolved
@@ -54,8 +54,6 @@
           | Block [Stmt]
   deriving (Eq,Show)
 
-<<<<<<< HEAD
-
 -- | Abstract syntax of lists
 -- 
 --    list ::= [type, type]
@@ -67,29 +65,11 @@
             | Loop List
   deriving (Eq,Show)
 
--- | Abstract syntax of strings
---
---    str ::= string
---          | string ++ string
---          | toUpper string
-
-data Str = MyStr String
-          | Concat Str Str
-          | Upper Str
-  deriving (Eq,Show)
-
 -- | Abstract syntax of types.
 --     
---     type  ::=  `int`  |  `bool` | `list`
---
-data Type = TInt | TBool | TList
-=======
--- | Abstract syntax of types.
---     
---     type  ::=  `int`  |  `bool` | `string`
---
-data Type = TInt | TBool | TString
->>>>>>> db0e912d
+--     type  ::=  `int`  |  `bool` | `list` | `string`
+--
+data Type = TInt | TBool | TList | TString
   deriving (Eq,Show)
 
 -- | Abstract syntax of functions. Work in progress -- Isaac
@@ -317,12 +297,11 @@
 -- myStr3 :: Str
 -- myStr3 = Upper (MyStr "hello")
 
-<<<<<<< HEAD
--- Semantics for using the Str data type
-evalString :: Str -> String
-evalString (MyStr s)      = s
-evalString (Concat s1 s2) = (evalString s1) ++ (evalString s2)
-evalString (Upper s)      = map toUpper (evalString s)
+-- -- Semantics for using the Str data type
+-- evalString :: Str -> String
+-- evalString (MyStr s)      = s
+-- evalString (Concat s1 s2) = (evalString s1) ++ (evalString s2)
+-- evalString (Upper s)      = map toUpper (evalString s)
 
 evalList :: List -> Mlist
 evalList (Mylist l)       = l
@@ -362,11 +341,4 @@
 --                       1 + (listCount ss b)
 --                     else 0 + (listCount ss b)
 -- listCount [] b = 0
--- listCount _ b = -1 
-=======
--- -- Semantics for using the Str data type
--- evalString :: Str -> String
--- evalString (MyStr s)      = s
--- evalString (Concat s1 s2) = (evalString s1) ++ (evalString s2)
--- evalString (Upper s)      = map toUpper (evalString s)
->>>>>>> db0e912d
+-- listCount _ b = -1 