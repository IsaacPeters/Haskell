--- conflicted
+++ resolved
@@ -105,24 +105,6 @@
 --       }
 --     }
 
-<<<<<<< HEAD
--- ex1 :: Prog
--- ex1 = P [("sum",TInt),("n",TInt)]
---      (Block [
---         Bind "sum" (Lit 0),
---         Bind "n" (Lit 1),
---         While (LTE (Ref "n") (Lit 100))
---         (Block [
---           Bind "sum" (Add (Ref "sum") (Ref "n")),
---           Bind "n" (Add (Ref "n") (Lit 1))
---         ])
---       ])
-
-ex3 :: Prog
-ex3 = P [("upper", TString)] (Bind "upper" (Upper (SLit "uppercase")))
-
--- | Example bad program with a type error.
-=======
 ex1 :: Prog
 ex1 = P 
       [] 
@@ -155,7 +137,6 @@
       ])
 
 -- | Example bad program: type error.
->>>>>>> 2a4923db
 --
 --     x : int
 --     begin
@@ -163,6 +144,10 @@
 --
 -- ex2 :: Prog
 -- P [("x",TInt)] (Bind "x" (LTE (Lit 3) (Lit 4)))
+
+
+ex3 :: Prog
+ex3 = P [("upper", TString)] (Bind "upper" (Upper (SLit "uppercase")))
 
 
 --
@@ -268,14 +253,8 @@
 
 
 -- | The basic values in our language.
-<<<<<<< HEAD
-data Either a b c = Left a | Center b | Right c
-  deriving (Eq,Show)
-
-=======
 data Either a b c d = Left a | Center b | Right c | End d
   deriving (Eq,Show)
->>>>>>> 2a4923db
 
 type Val = Either Int String Bool List
 -- | Semantics of type-correct expressions. Note that since we assume the
@@ -369,26 +348,8 @@
 -- | Type check and then run a program.
 runProg :: Prog -> Maybe (Env Val)
 runProg p = if typeProg p then Just (evalProg p)
-<<<<<<< HEAD
                           else Nothing
-=======
-                          else Nothing
-
--- -- Good examples for custom Str string data type
--- myStr1 :: Str
--- myStr1 = MyStr "hi world"
-
--- myStr2 :: Str
--- myStr2 = Concat (MyStr "hi ") (MyStr "world")
-
--- myStr3 :: Str
--- myStr3 = Upper (MyStr "hello")
-
--- -- Semantics for using the Str data type
--- evalString :: Str -> String
--- evalString (MyStr s)      = s
--- evalString (Concat s1 s2) = (evalString s1) ++ (evalString s2)
--- evalString (Upper s)      = map toUpper (evalString s)
+
 
 -- Good examples for List data types
 myList1 :: List
@@ -404,5 +365,4 @@
 myList4 = Lconcat (MyList [Left 1, Left 2]) (MyList [Left 3, Left 4])
 
 myList5 :: List
-myList5 = Loop (MyList [Left 1, Left 2, Left 3, Left 4])
->>>>>>> 2a4923db
+myList5 = Loop (MyList [Left 1, Left 2, Left 3, Left 4])