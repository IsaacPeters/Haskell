--- conflicted
+++ resolved
@@ -26,11 +26,8 @@
 --
 data Expr = Lit Int        -- literal integer
           | Add Expr Expr  -- integer addition
-<<<<<<< HEAD
-          | Mul Expr Expr  -- integer addition
-=======
+          | Mul Expr Expr 
           | Sub Expr Expr
->>>>>>> 171858c8
           | LTE Expr Expr  -- less than or equal to
           | GTE Expr Expr  -- greater than or equal to
           | EQL Expr Expr
@@ -54,10 +51,9 @@
           | Block [Stmt]
   deriving (Eq,Show)
 
-<<<<<<< HEAD
 -- | Abstract syntax of functions.
 data Func = F FName [Decl] Stmt
-=======
+
 -- | Abstract syntax of strings
 --
 --    str ::= string
@@ -67,7 +63,6 @@
 data Str = MyStr String
           | Concat Str Str
           | Upper Str
->>>>>>> 171858c8
   deriving (Eq,Show)
 
 -- | Abstract syntax of types.
@@ -102,7 +97,7 @@
 --         n := n + 1
 --       }
 --     }
-<<<<<<< HEAD
+
 ex1 :: Prog
 ex1 = P 
       [] 
@@ -132,36 +127,18 @@
       ])
 
 -- | Example program with a type error.
-=======
--- >>> ex1 :: Prog
---  ex1 = P [("sum",TInt),("n",TInt)]
---      (Block [
---         Bind "sum" (Lit 0),
---         Bind "n" (Lit 1),
---         While (LTE (Ref "n") (Lit 100))
---         (Block [
---           Bind "sum" (Add (Ref "sum") (Ref "n")),
---           Bind "n" (Add (Ref "n") (Lit 1))
---         ])
---       ])
-
--- | Example bad program with a type error.
->>>>>>> 171858c8
+
 --
 --     x : int
 --     begin
 --       x := 3 <= 4
 --
-<<<<<<< HEAD
+
 ex2 :: Prog
 ex2 = P 
       [] 
       
       [("x",TInt)] (Bind "x" (LTE (Lit 3) (Lit 4)))
-=======
--- ex2 :: Prog
--- P [("x",TInt)] (Bind "x" (LTE (Lit 3) (Lit 4)))
->>>>>>> 171858c8
 
 
 --
@@ -178,7 +155,6 @@
 --   the names of variable references (last case). We use a Maybe to
 --   represent the fact that typing might fail, for example, if we get
 --   a type error or if a variable is not in the environment.
-<<<<<<< HEAD
 typeExpr :: Expr -> [Func] -> Env Type -> Maybe Type
 typeExpr (Lit _)      _ _ = Just TInt
 typeExpr (Add l r)    f m = case (typeExpr l f m, typeExpr r f m) of
@@ -202,35 +178,6 @@
                                           Just tl  -> fromList (zipWith (\(a,b) c -> (a, c)) ds tl)
                                           Nothing  -> error "intern"
                             _                      -> Nothing
-=======
-typeExpr :: Expr -> Env Type -> Maybe Type
-typeExpr (Lit _)   _ = Just TInt
-typeExpr (Add l r) m = case (typeExpr l m, typeExpr r m) of
-                         (Just TInt, Just TInt) -> Just TInt
-                         _                      -> Nothing
-typeExpr (Sub l r) m = case (typeExpr l m, typeExpr r m) of
-                         (Just TInt, Just TInt) -> Just TInt
-                         _                      -> Nothing
-typeExpr (LTE l r) m = case (typeExpr l m, typeExpr r m) of
-                         (Just TInt, Just TInt) -> Just TBool
-                         _                      -> Nothing
-typeExpr (GTE l r) m = case (typeExpr l m, typeExpr r m) of
-                         (Just TInt, Just TInt) -> Just TBool
-                         _                      -> Nothing
-typeExpr (EQL l r) m = case (typeExpr l m, typeExpr r m) of
-                         (Just TInt, Just TInt) -> Just TBool
-                         _                      -> Nothing
-typeExpr (LWR l r) m = case (typeExpr l m, typeExpr r m) of
-                         (Just TInt, Just TInt) -> Just TBool
-                         _                      -> Nothing
-typeExpr (GTR l r) m = case (typeExpr l m, typeExpr r m) of
-                         (Just TInt, Just TInt) -> Just TBool
-                         _                      -> Nothing
-typeExpr (Not e)   m = case typeExpr e m of
-                         Just TBool -> Just TBool
-                         _          -> Nothing
-typeExpr (Ref v)   m = lookup v m
->>>>>>> 171858c8
 
 -- data Func = F FName [Decl] Stmt
 --   deriving (Eq,Show)
@@ -286,7 +233,6 @@
 --   Since expressions can refer to variables but not change them, the
 --   environment is read-only (i.e. it's an input but not an output of the
 --   function).
-<<<<<<< HEAD
 evalExpr :: Expr -> [Func] -> Env Val -> Val
 evalExpr (Lit i)   _ _ = Left i
 evalExpr (Add l r) f m = Left (evalInt l f m + evalInt r f m)
@@ -294,21 +240,19 @@
 evalExpr (LTE l r) f m = Right (evalInt l f m <= evalInt r f m)
 evalExpr (Not e)   f m = Right (not (evalBool e f m))
 evalExpr (Ref x)   f m = case lookup x m of
-=======
-
-
-evalExpr :: Expr -> Env Val -> Val
-evalExpr (Lit i)   _ = Left i
-evalExpr (Add l r) m = Left (evalInt l m + evalInt r m)
-evalExpr (Sub l r) m = Left (evalInt l m + evalInt r m)
-evalExpr (LTE l r) m = Right (evalInt l m <= evalInt r m)
-evalExpr (GTE l r) m = Right (evalInt l m >= evalInt r m)
-evalExpr (EQL l r) m = Right (evalInt l m == evalInt r m)
-evalExpr (LWR l r) m = Right (evalInt l m < evalInt r m)
-evalExpr (GTR l r) m = Right (evalInt l m < evalInt r m)
-evalExpr (Not e)   m = Right (not (evalBool e m))
-evalExpr (Ref x)   m = case lookup x m of
->>>>>>> 171858c8
+
+
+-- evalExpr :: Expr -> Env Val -> Val
+-- evalExpr (Lit i)   _ = Left i
+-- evalExpr (Add l r) m = Left (evalInt l m + evalInt r m)
+-- evalExpr (Sub l r) m = Left (evalInt l m + evalInt r m)
+-- evalExpr (LTE l r) m = Right (evalInt l m <= evalInt r m)
+-- evalExpr (GTE l r) m = Right (evalInt l m >= evalInt r m)
+-- evalExpr (EQL l r) m = Right (evalInt l m == evalInt r m)
+-- evalExpr (LWR l r) m = Right (evalInt l m < evalInt r m)
+-- evalExpr (GTR l r) m = Right (evalInt l m < evalInt r m)
+-- evalExpr (Not e)   m = Right (not (evalBool e m))
+-- evalExpr (Ref x)   m = case lookup x m of
                          Just v  -> v
                          Nothing -> error "internal error: undefined variable"
 evalExpr (Call r vs)  f m = evalFunc r vs f m
